#pragma once

#include <darmok/export.h>
#include <darmok/expected.hpp>
#include <darmok/data.hpp>
#include <darmok/data_stream.hpp>
#include <darmok/asset_core.hpp>
#include <darmok/scene_fwd.hpp>
#include <filesystem>
#include <string>
#include <fstream>

#include <google/protobuf/message.h>
#include <google/protobuf/repeated_ptr_field.h>
#include <nlohmann/json.hpp>
#include <bgfx/bgfx.h>

namespace darmok
{
    namespace protobuf
    {
        enum class Format
        {
            Binary,
            Json
        };

        using Message = google::protobuf::Message;
		using Descriptor = google::protobuf::Descriptor;
        using FieldDescriptor = google::protobuf::FieldDescriptor;

<<<<<<< HEAD
        [[nodiscard]] Format getFormat(const std::filesystem::path& path);
        [[nodiscard]] std::string_view getExtension(Format format = Format::Binary);
=======
        [[nodiscard]] Format getPathFormat(const std::filesystem::path& path);
        [[nodiscard]] std::string_view getExtension(Format format);
>>>>>>> a0791e6b
        [[nodiscard]] std::optional<Format> getFormat(std::string_view name);
        [[nodiscard]] std::size_t getHash(const Message& msg);

        [[nodiscard]] const bgfx::Memory* copyMem(const std::string& data);
        [[nodiscard]] const bgfx::Memory* refMem(const std::string& data);

        [[nodiscard]] std::pair<std::ifstream, Format> createInputStream(const std::filesystem::path& path);
        [[nodiscard]] std::ifstream createInputStream(const std::filesystem::path& path, Format format);
        [[nodiscard]] expected<void, std::string> read(Message& msg, const std::filesystem::path& path);
        [[nodiscard]] expected<void, std::string> read(Message& msg, std::istream& input, Format format);
        [[nodiscard]] expected<void, std::string> readJson(Message& msg, std::istream& input);
        [[nodiscard]] expected<void, std::string> readJson(Message& msg, const nlohmann::json& json);
        [[nodiscard]] expected<void, std::string> readJson(Message& msg, const FieldDescriptor& field, const nlohmann::json& json);

        template<class T>
        [[nodiscard]] expected<void, std::string> readStaticMem(Message& msg, const T& mem)
        {
            if (!msg.ParseFromArray(mem, sizeof(T)))
            {
                return unexpected<std::string>{ "failed to parse from array" };
            }
            return {};
        }
        
        [[nodiscard]] std::pair<std::ofstream, Format> createOutputStream(const std::filesystem::path& path);
        [[nodiscard]] std::ofstream createOutputStream(const std::filesystem::path& path, Format format);
        [[nodiscard]] expected<void, std::string> write(const Message& msg, const std::filesystem::path& path);
        [[nodiscard]] expected<void, std::string> write(const Message& msg, std::ostream& output, Format format);
        [[nodiscard]] expected<void, std::string> writeJson(const Message& msg, std::ostream& output);
        [[nodiscard]] expected<void, std::string> writeJson(const Message& msg, nlohmann::json& json);
        [[nodiscard]] expected<void, std::string> writeJson(const Message& msg, const FieldDescriptor& field, nlohmann::json& json);

        [[nodiscard]] IdType getTypeId(const Message& msg);
        [[nodiscard]] IdType getTypeId(const Descriptor& desc);
        [[nodiscard]] std::string getFullName(const Message& msg);
        [[nodiscard]] std::string getTypeUrl(const Message& msg);
        [[nodiscard]] std::string getTypeUrl(const Descriptor& desc);
        [[nodiscard]] bool isAny(const Message& msg);
        [[nodiscard]] std::vector<std::string> getEnumValues(const google::protobuf::EnumDescriptor& enumDesc);

        template<class T>
        [[nodiscard]] IdType getTypeId()
        {
            return getTypeId(*T::descriptor());
        }

        template<class T>
        [[nodiscard]] std::string getTypeUrl()
        {
            return getTypeUrl(*T::descriptor());
        }
    }

    template<typename Interface>
    class DARMOK_EXPORT DataProtobufLoader final : public Interface
    {
    public:
        using Resource = Interface::Resource;
        using Result = Interface::Result;

        DataProtobufLoader(IDataLoader& dataLoader) noexcept
            : _dataLoader{ dataLoader }
        {
        }

        Result operator()(std::filesystem::path path) noexcept override
        {
            auto dataResult = (*_dataLoader)(path);
			if (!dataResult)
			{
				return unexpected<std::string>{ dataResult.error() };
			}
            auto format = protobuf::getPathFormat(path);
            auto res = std::make_shared<Resource>();
            DataInputStream input{dataResult.value()};
            auto readResult = protobuf::read(*res, input, format);
			if (!readResult)
			{
				return unexpected<std::string>{ readResult.error() };
			}
            return res;
        }
    private:
        OptionalRef<IDataLoader> _dataLoader;
    };

    template<typename Loader>
    class DARMOK_EXPORT ProtobufFileImporter : public IFileTypeImporter
    {
    public:
        ProtobufFileImporter(Loader& loader, const std::string& name) noexcept
            : _loader{ loader }
            , _outputFormat{ protobuf::Format::Binary }
        {
        }

        bool startImport(const Input& input, bool dry = false) override
        {
            if (input.config.is_null())
            {
                return false;
            }
            _outputPath = input.getOutputPath(".pb");
            std::optional<protobuf::Format> outputFormat;
            if (auto jsonOutputFormat = input.getConfigField("outputFormat"))
            {
                outputFormat = protobuf::getFormat(jsonOutputFormat->get<std::string_view>());
            }
            if (outputFormat)
            {
                _outputFormat = *outputFormat;
            }
            else
            {
                _outputFormat = protobuf::getPathFormat(_outputPath);
            }
            return !_outputPath.empty();
        }

        virtual Outputs getOutputs(const Input& input) override
        {
            return { _outputPath };
        }

        std::ofstream createOutputStream(const Input& input, size_t outputIndex, const std::filesystem::path& outputPath) override
        {
            return protobuf::createOutputStream(outputPath, _outputFormat);
        }

        void writeOutput(const Input& input, size_t outputIndex, std::ostream& out) override
        {
            auto objResult = _loader(input.path);
            if (!objResult)
            {
                throw std::runtime_error(objResult.error());
            }
            writeOutput(**objResult, out);
        }

        void endImport(const Input& input) override
        {
            _outputPath.clear();
        }

        const std::string& getName() const noexcept override
        {
            return _name;
        }

    protected:

        void writeOutput(const google::protobuf::Message& msg, std::ostream& out)
        {
            auto result = protobuf::write(msg, out, _outputFormat);
			if (!result)
			{
				throw std::runtime_error(result.error());
			}
        }

    private:
        Loader& _loader;
        std::string _name;
        std::filesystem::path _outputPath;
        protobuf::Format _outputFormat;
    };
}

void to_json(nlohmann::json& json, const google::protobuf::Message& msg);
void from_json(const nlohmann::json& json, google::protobuf::Message& msg);

template<class T>
bool operator==(const google::protobuf::RepeatedPtrField<T> proto, const std::unordered_set<T>& container)
{
    if (proto.size() != container.size())
    {
        return false;
    }
    for (auto& elm : container)
    {
        if (std::find(proto.begin(), proto.end(), elm) == proto.end())
        {
            return false;
        }
    }
    return true;
}<|MERGE_RESOLUTION|>--- conflicted
+++ resolved
@@ -29,13 +29,8 @@
 		using Descriptor = google::protobuf::Descriptor;
         using FieldDescriptor = google::protobuf::FieldDescriptor;
 
-<<<<<<< HEAD
-        [[nodiscard]] Format getFormat(const std::filesystem::path& path);
+        [[nodiscard]] Format getPathFormat(const std::filesystem::path& path);
         [[nodiscard]] std::string_view getExtension(Format format = Format::Binary);
-=======
-        [[nodiscard]] Format getPathFormat(const std::filesystem::path& path);
-        [[nodiscard]] std::string_view getExtension(Format format);
->>>>>>> a0791e6b
         [[nodiscard]] std::optional<Format> getFormat(std::string_view name);
         [[nodiscard]] std::size_t getHash(const Message& msg);
 
