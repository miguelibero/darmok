#pragma once

#include <darmok/export.h>
#include <darmok/expected.hpp>
#include <darmok/data.hpp>
#include <darmok/data_stream.hpp>
#include <darmok/asset_core.hpp>
#include <darmok/scene_fwd.hpp>
#include <filesystem>
#include <string>
#include <fstream>

#include <google/protobuf/message.h>
#include <google/protobuf/repeated_ptr_field.h>
#include <nlohmann/json.hpp>
#include <bgfx/bgfx.h>

namespace darmok
{
    namespace protobuf
    {
        enum class Format
        {
            Binary,
            Json
        };

        using Message = google::protobuf::Message;
		using Descriptor = google::protobuf::Descriptor;
        using FieldDescriptor = google::protobuf::FieldDescriptor;

        [[nodiscard]] Format getPathFormat(const std::filesystem::path& path);
        [[nodiscard]] std::string_view getExtension(Format format = Format::Binary);
        [[nodiscard]] std::optional<Format> getFormat(std::string_view name);
        [[nodiscard]] std::size_t getHash(const Message& msg);

        [[nodiscard]] const bgfx::Memory* copyMem(const std::string& data);
        [[nodiscard]] const bgfx::Memory* refMem(const std::string& data);

        [[nodiscard]] std::pair<std::ifstream, Format> createInputStream(const std::filesystem::path& path);
        [[nodiscard]] std::ifstream createInputStream(const std::filesystem::path& path, Format format);
        [[nodiscard]] expected<void, std::string> read(Message& msg, const std::filesystem::path& path);
        [[nodiscard]] expected<void, std::string> read(Message& msg, std::istream& input, Format format);
        [[nodiscard]] expected<void, std::string> readJson(Message& msg, std::istream& input);
        [[nodiscard]] expected<void, std::string> readJson(Message& msg, const nlohmann::json& json);
        [[nodiscard]] expected<void, std::string> readJson(Message& msg, const FieldDescriptor& field, const nlohmann::json& json);

        template<class T>
        [[nodiscard]] expected<void, std::string> readStaticMem(Message& msg, const T& mem)
        {
            if (!msg.ParseFromArray(mem, sizeof(T)))
            {
                return unexpected<std::string>{ "failed to parse from array" };
            }
            return {};
        }
        
        [[nodiscard]] std::pair<std::ofstream, Format> createOutputStream(const std::filesystem::path& path);
        [[nodiscard]] std::ofstream createOutputStream(const std::filesystem::path& path, Format format);
        [[nodiscard]] expected<void, std::string> write(const Message& msg, const std::filesystem::path& path);
        [[nodiscard]] expected<void, std::string> write(const Message& msg, std::ostream& output, Format format);
        [[nodiscard]] expected<void, std::string> writeJson(const Message& msg, std::ostream& output);
        [[nodiscard]] expected<void, std::string> writeJson(const Message& msg, nlohmann::json& json);
        [[nodiscard]] expected<void, std::string> writeJson(const Message& msg, const FieldDescriptor& field, nlohmann::json& json);

        [[nodiscard]] IdType getTypeId(const Message& msg);
        [[nodiscard]] IdType getTypeId(const Descriptor& desc);
        [[nodiscard]] std::string getFullName(const Message& msg);
        [[nodiscard]] std::string getTypeUrl(const Message& msg);
        [[nodiscard]] std::string getTypeUrl(const Descriptor& desc);
        [[nodiscard]] bool isAny(const Message& msg);
        [[nodiscard]] std::vector<std::string> getEnumValues(const google::protobuf::EnumDescriptor& enumDesc);

        template<class T>
        [[nodiscard]] IdType getTypeId()
        {
            return getTypeId(*T::descriptor());
        }

        template<class T>
        [[nodiscard]] std::string getTypeUrl()
        {
            return getTypeUrl(*T::descriptor());
        }
    }

    template<typename Interface>
    class DARMOK_EXPORT DataProtobufLoader final : public Interface
    {
    public:
        using Resource = Interface::Resource;
        using Result = Interface::Result;

        DataProtobufLoader(IDataLoader& dataLoader) noexcept
            : _dataLoader{ dataLoader }
        {
        }

        Result operator()(std::filesystem::path path) noexcept override
        {
            auto dataResult = (*_dataLoader)(path);
			if (!dataResult)
			{
				return unexpected<std::string>{ dataResult.error() };
			}
            auto format = protobuf::getPathFormat(path);
            auto res = std::make_shared<Resource>();
            DataInputStream input{dataResult.value()};
            auto readResult = protobuf::read(*res, input, format);
			if (!readResult)
			{
				return unexpected<std::string>{ readResult.error() };
			}
            return res;
        }
    private:
        OptionalRef<IDataLoader> _dataLoader;
    };

    template<typename Loader>
    class DARMOK_EXPORT ProtobufFileImporter : public IFileTypeImporter
    {
    public:
        ProtobufFileImporter(Loader& loader, const std::string& name) noexcept
            : _loader{ loader }
            , _outputFormat{ protobuf::Format::Binary }
        {
        }

        expected<Effect, std::string> prepare(const Input& input) noexcept override
        {
            Effect effect;
            if (input.config.is_null())
            {
                return effect;
            }

            auto outputPath = input.getOutputPath(".pb");
            std::optional<protobuf::Format> outputFormat;
            if (auto jsonOutputFormat = input.getConfigField("outputFormat"))
            {
                outputFormat = protobuf::getFormat(jsonOutputFormat->get<std::string_view>());
            }
            if (outputFormat)
            {
                _outputFormat = *outputFormat;
            }
            else
            {
<<<<<<< HEAD
                _outputFormat = protobuf::getFormat(outputPath);
=======
                _outputFormat = protobuf::getPathFormat(_outputPath);
>>>>>>> ae2d8d6d
            }
            auto binary = _outputFormat == protobuf::Format::Binary;
            effect.outputs.emplace_back(outputPath, binary);
            return effect;
        }

        expected<void, std::string> operator()(const Input& input, Config& config) noexcept override
        {
            auto loadResult = _loader(input.path);
            if (!loadResult)
            {
                return unexpected{ loadResult.error() };
            }
            auto& msg = loadResult.value();
            if (!msg)
            {
                return unexpected{ "empty protobuf message" };
            }
            for (auto& out : config.outputStreams)
            {
                if (!out)
                {
                    continue;
                }
                auto result = protobuf::write(*msg, *out, _outputFormat);
                if (!result)
                {
                    return unexpected{ result.error() };
                }
            }
            return {};
        }

        const std::string& getName() const noexcept override
        {
            return _name;
        }

    private:
        Loader& _loader;
        std::string _name;
        protobuf::Format _outputFormat;
    };
}

void to_json(nlohmann::json& json, const google::protobuf::Message& msg);
void from_json(const nlohmann::json& json, google::protobuf::Message& msg);

template<class T>
bool operator==(const google::protobuf::RepeatedPtrField<T> proto, const std::unordered_set<T>& container)
{
    if (proto.size() != container.size())
    {
        return false;
    }
    for (auto& elm : container)
    {
        if (std::find(proto.begin(), proto.end(), elm) == proto.end())
        {
            return false;
        }
    }
    return true;
}<|MERGE_RESOLUTION|>--- conflicted
+++ resolved
@@ -147,11 +147,7 @@
             }
             else
             {
-<<<<<<< HEAD
-                _outputFormat = protobuf::getFormat(outputPath);
-=======
                 _outputFormat = protobuf::getPathFormat(_outputPath);
->>>>>>> ae2d8d6d
             }
             auto binary = _outputFormat == protobuf::Format::Binary;
             effect.outputs.emplace_back(outputPath, binary);
