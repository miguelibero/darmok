--- conflicted
+++ resolved
@@ -4,12 +4,8 @@
 #include <darmok/expected.hpp>
 #include <darmok/loader.hpp>
 #include <darmok/protobuf.hpp>
-<<<<<<< HEAD
 #include <darmok/scene_fwd.hpp>
 #include <darmok/program_core.hpp>
-=======
-#include <darmok/scene.hpp>
->>>>>>> a0791e6b
 #include <darmok/protobuf/scene.pb.h>
 
 #include <filesystem>
@@ -161,7 +157,6 @@
         template<typename T>
         std::optional<T> getAsset(const std::filesystem::path& path) const noexcept
         {
-<<<<<<< HEAD
             return ConstSceneDefinitionWrapper::getAsset<T>();
         }
 
@@ -169,17 +164,6 @@
         std::unordered_map<std::filesystem::path, T> getAssets() const noexcept
         {
             return ConstSceneDefinitionWrapper::getAssets<T>();
-=======
-            if (auto any = ConstSceneDefinitionWrapper::getAsset(path))
-            {
-                T asset;
-                if (any->UnpackTo(&asset))
-                {
-                    return asset;
-                }
-            }
-            return std::nullopt;
->>>>>>> a0791e6b
         }
 
         template<typename T>
