#include "detail/scene_assimp.hpp"
#include <filesystem>
#include <fstream>
#include <map>

#include <darmok/scene_assimp.hpp>
#include <darmok/image.hpp>
#include <darmok/data.hpp>
#include <darmok/vertex.hpp>
#include <darmok/program_core.hpp>
#include <darmok/string.hpp>
#include <darmok/math.hpp>
#include <darmok/material.hpp>
#include <darmok/transform.hpp>
#include <darmok/glm_serialize.hpp>
#include <darmok/mesh_core.hpp>
#include <darmok/mesh_assimp.hpp>
#include <darmok/skeleton_assimp.hpp>

#include <assimp/vector3.h>
#include <assimp/scene.h>
#include <assimp/GltfMaterial.h>

#include <magic_enum/magic_enum.hpp>

namespace darmok
{
    namespace AssimpUtils
    {
		bool match(const std::string& str, const google::protobuf::RepeatedPtrField<std::string>& regexes) noexcept
		{
			for (const auto& regex : regexes)
			{
                if (std::regex_match(str, std::regex{ regex }))
				{
					return true;
				}
			}
            return false;
		}
    };
    
    AssimpSceneDefinitionLoaderImpl::AssimpSceneDefinitionLoaderImpl(IDataLoader& dataLoader, bx::AllocatorI& allocator, OptionalRef<ITextureSourceLoader> texLoader) noexcept
        : _dataLoader{ dataLoader }
        , _allocator{ allocator }
        , _texLoader{ texLoader }
    {
    }

    void AssimpSceneDefinitionLoaderImpl::setConfig(const Config& config) noexcept
    {
        _config = config;
    }

    bool AssimpSceneDefinitionLoaderImpl::supports(const std::filesystem::path& path) const noexcept
    {
        return _assimpLoader.supports(path);
    }

    AssimpSceneDefinitionLoaderImpl::Result AssimpSceneDefinitionLoaderImpl::operator()(const std::filesystem::path& path)
    {
        auto dataResult = _dataLoader(path);
        if (!dataResult)
        {
            return unexpected{ dataResult.error() };
        }
        AssimpLoader::Config config;
        config.setPath(path);
        auto sceneResult = _assimpLoader.loadFromMemory(dataResult.value(), config);
		if (!sceneResult)
		{
			return unexpected{ sceneResult.error() };
		}
        auto model = std::make_shared<Model>();
        auto basePath = path.parent_path().string();

        AssimpSceneDefinitionConverter converter{ **sceneResult, *model, basePath, _config, _allocator, _texLoader };
        auto result = converter();
        if(!result )
        {
            return unexpected{ result.error() };
		}
        return model;
    }

    AssimpSceneDefinitionConverter::AssimpSceneDefinitionConverter(const aiScene& assimpScene, Definition& sceneDef, const std::filesystem::path& basePath, const ImportConfig& config,
        bx::AllocatorI& alloc, OptionalRef<ITextureSourceLoader> texLoader, OptionalRef<IProgramSourceLoader> progLoader) noexcept
        : _assimpScene{ assimpScene }
		, _scene{ sceneDef }
        , _basePath{ basePath }
        , _config{ config }
        , _allocator{ alloc }
        , _texLoader{ texLoader }
		, _progLoader{ progLoader }
    {
    }

    std::vector<std::string> AssimpSceneDefinitionConverter::getDependencies(const aiScene& scene) noexcept
    {
        std::vector<std::string> deps = getTexturePaths(scene);
        return deps;
    }

    std::vector<std::string> AssimpSceneDefinitionConverter::getTexturePaths(const aiScene& scene) noexcept
    {
        std::vector<std::string> paths;
        for (size_t i = 0; i < scene.mNumMaterials; ++i)
        {
            auto& assimpMat = *scene.mMaterials[i];
            for (auto& elm : _materialTextures)
            {
                aiString path{ "" };
                if (assimpMat.GetTexture(elm.assimpType, elm.assimpIndex, &path) != AI_SUCCESS)
                {
                    continue;
                }
                auto embeddedTex = scene.GetEmbeddedTexture(path.C_Str());
                if (!embeddedTex)
                {
                    paths.emplace_back(path.C_Str());
                }
            }
        }
        return paths;
    }

    AssimpSceneDefinitionConverter& AssimpSceneDefinitionConverter::setBoneNames(const std::vector<std::string>& names) noexcept
    {
        _boneNames.clear();
        for (auto& name : names)
        {
            _boneNames.emplace(name, name);
        }
        return *this;
    }

    AssimpSceneDefinitionConverter& AssimpSceneDefinitionConverter::setBoneNames(const std::unordered_map<std::string, std::string>& names) noexcept
    {
        _boneNames = names;
        return *this;
    }

    AssimpSceneDefinitionConverter& AssimpSceneDefinitionConverter::setConfig(const nlohmann::json& config) noexcept
    {
        auto itr = config.find("bones");
        if (itr != config.end())
        {
            auto& bonesConfig = *itr;
            if (bonesConfig.is_array())
            {
                std::vector<std::string> boneNames = bonesConfig;
                setBoneNames(boneNames);
            }
            else
            {
                std::unordered_map<std::string, std::string> boneNames = bonesConfig;
                setBoneNames(boneNames);
            }
        }
        return *this;
    }

    expected<bool, std::string> AssimpSceneDefinitionConverter::updateMeshes(EntityId entity, const std::regex& regex) noexcept
    {
        auto found = false;
        auto addChild = _assimpScene.mNumMeshes > 1;
        for (int i = 0; i < _assimpScene.mNumMeshes; ++i)
        {
            auto assimpMesh = _assimpScene.mMeshes[i];
            auto name = assimpMesh->mName.C_Str();
            if (!std::regex_match(name, regex))
            {
                continue;
            }
            auto result = addMeshComponents(entity, i, addChild);
            if (!result)
            {
				return unexpected{ result.error() };
            }
            found = true;
        }
        return found;
    }
    expected<void, std::string> AssimpSceneDefinitionConverter::addMeshComponents(EntityId entity, int index, bool addChild) noexcept
    {
        if (index < 0 || index >= _assimpScene.mNumMeshes)
        {
            return unexpected<std::string>{"invalid mesh index"};
        }
        auto assimpMesh = _assimpScene.mMeshes[index];
        auto meshResult = getMesh(index);
        if(!meshResult)
        {
            return unexpected{ meshResult.error() };
		}
        auto matPath = getMaterial(assimpMesh->mMaterialIndex);
        
        if (addChild)
        {
            auto childEntity = _scene.createEntity();
            TransformDefinition trans;
            trans.set_name(AssimpUtils::getString(assimpMesh->mName));
            trans.set_parent(entt::to_integral(entity));
            *trans.mutable_scale() = protobuf::convert(glm::vec3{ 1.f });
            _scene.setComponent(childEntity, trans);
            entity = childEntity;
        }

        RenderableDefinition renderable;
        renderable.set_mesh_path(meshResult.value());
        renderable.set_material_path(matPath);
        _scene.setComponent(entity, renderable);

        auto armPath = getArmature(index);
        if (!armPath.empty())
        {
            SkinnableDefinition skinnable;
            skinnable.set_armature_path(armPath);
            _scene.setComponent(entity, skinnable);
        }

        return {};
    }
    
    expected<void, std::string> AssimpSceneDefinitionConverter::operator()() noexcept
    {
        _scene.setName(AssimpUtils::getString(_assimpScene.mName));
        if (!_config.root_mesh_regex().empty())
        {
            auto entity = _scene.createEntity();
            auto result = updateMeshes(entity, std::regex{ _config.root_mesh_regex() });
            if (!result)
            {
                return unexpected{ result.error() };
			}
            return {};
        }
        auto result = updateNode(*_assimpScene.mRootNode);
        if (!result)
        {
            return unexpected{ result.error() };
        }
        return {};
    }

    expected<EntityId, std::string> AssimpSceneDefinitionConverter::updateNode(const aiNode& assimpNode, EntityId parentEntity) noexcept
    {
        auto name = AssimpUtils::getString(assimpNode.mName);
        if(AssimpUtils::match(name, _config.skip_nodes_regex()))
        {
            return 0;
        }
        auto entity = _scene.createEntity();
        TransformDefinition trans;
        TransformDefinitionWrapper{ trans }
            .setName(name)
            .setParent(parentEntity)
            .setLocalMatrix(AssimpUtils::convert(assimpNode.mTransformation));

        _scene.setComponent(entity, trans);

        for(size_t i = 0; i < assimpNode.mNumMeshes; ++i)
        {
            auto index = assimpNode.mMeshes[i];
            auto meshResult = addMeshComponents(entity, index, true);
            if(!meshResult)
            {
                return unexpected{ meshResult.error() };
			}
        }

        for (size_t i = 0; i < _assimpScene.mNumCameras; ++i)
        {
            auto assimpCam = _assimpScene.mCameras[i];
            if (assimpCam->mName == assimpNode.mName)
            {
                updateCamera(entity, *assimpCam);
                break;
            }
        }
        for (size_t i = 0; i < _assimpScene.mNumLights; ++i)
        {
            auto assimpLight = _assimpScene.mLights[i];
            if (assimpLight->mName == assimpNode.mName)
            {
                updateLight(entity, *assimpLight);
                break;
            }
        }

        for (size_t i = 0; i < assimpNode.mNumChildren; ++i)
        {
            auto result = updateNode(*assimpNode.mChildren[i], entity);
            if(!result)
            {
                return unexpected{ result.error() };
			}
        }

        return entity;
    }

    void AssimpSceneDefinitionConverter::updateCamera(EntityId entity, const aiCamera& assimpCam) noexcept
    {
        aiMatrix4x4 mat;
        assimpCam.GetCameraMatrix(mat);

        if (!mat.IsIdentity())
        {
            TransformDefinition trans;
            TransformDefinitionWrapper{ trans }
                .setParent(entity)
                .setName(AssimpUtils::getString(assimpCam.mName))
                .setLocalMatrix(AssimpUtils::convert(mat));
            entity = _scene.createEntity();
            _scene.setComponent(entity, trans);
        }
        CameraDefinition cam;
		cam.set_near(assimpCam.mClipPlaneNear);
        cam.set_far(assimpCam.mClipPlaneFar);
        if (assimpCam.mOrthographicWidth == 0.0f)
        {
            auto aspect = assimpCam.mAspect;
            auto fovy = 0.f;
            if (aspect != 0.f)
            {
                auto fovx = assimpCam.mHorizontalFOV;
                fovy = 2.f * atan(tan(0.5f * fovx) * aspect);
            }
			cam.set_perspective_fovy(fovy);
        }
        else
        {
            float w = assimpCam.mOrthographicWidth;
            float h = w / assimpCam.mAspect;

            auto forward = assimpCam.mLookAt;
            auto right = forward ^ assimpCam.mUp;
            right.Normalize();
            auto up = right ^ forward;
            up.Normalize();

            auto center = assimpCam.mPosition + forward * assimpCam.mClipPlaneNear;
            auto bottomLeft = center - (right * (w / 2.0f)) - (up * (h / 2.0f));
            auto offset = center - bottomLeft;

            auto& uv = *cam.mutable_ortho_center();
            uv.set_x((offset * right) / w);
            uv.set_y((offset * up) / h);            
        }
        
		_scene.setComponent(entity, cam);
    }

    float AssimpSceneDefinitionConverter::getLightRange(const glm::vec3& attenuation) noexcept
    {
        static const float intensityThreshold = 0.001F;
        auto thres = intensityThreshold;

        auto quat = attenuation[2];
        auto lin = attenuation[1];
        auto cons = attenuation[0];

        if (quat == 0.F)
        {
            if (lin == 0)
            {
                return 0.0f;
            }
            return (thres - cons) / lin;
        }

        float disc = lin * lin - 4 * quat * (cons - thres);
        if (disc < 0.0f)
        {
            return 0.0f;
        }

        float d1 = (-lin + sqrt(disc)) / (2 * quat);
        float d2 = (-lin - sqrt(disc)) / (2 * quat);
        return glm::max(d1, d2);
    }

    void AssimpSceneDefinitionConverter::updateLight(EntityId entity, const aiLight& assimpLight) noexcept
    {
        auto pos = AssimpUtils::convert(assimpLight.mPosition);
        auto mat = glm::translate(glm::mat4{ 1.f }, pos);

        auto intensity = AssimpUtils::getIntensity(assimpLight.mColorDiffuse);
        auto color = AssimpUtils::convert(assimpLight.mColorDiffuse * (1.F / intensity));
		auto pbColor = protobuf::convert(color);

        if (assimpLight.mType == aiLightSource_POINT)
        {
            protobuf::PointLight light;
            auto attn = glm::vec3(
                assimpLight.mAttenuationConstant,
                assimpLight.mAttenuationLinear,
                assimpLight.mAttenuationQuadratic
            );
            light.set_range(getLightRange(attn));
            light.set_intensity(intensity);
            *light.mutable_color() = pbColor;
            // we're not supporting different specular color in lights
			_scene.setComponent(entity, light);
        }
        else if (assimpLight.mType == aiLightSource_DIRECTIONAL)
        {
			protobuf::DirectionalLight light;
			light.set_intensity(intensity);
            *light.mutable_color() = pbColor;
            _scene.setComponent(entity, light);

            auto dir = AssimpUtils::convert(assimpLight.mDirection);
            glm::mat4 view = glm::lookAt(pos, pos + dir, glm::vec3{0, 1, 0});
            mat *= glm::inverse(view);
        }
        else if (assimpLight.mType == aiLightSource_SPOT)
        {
			protobuf::SpotLight light;
            light.set_intensity(intensity);
            *light.mutable_color() = pbColor;
			light.set_cone_angle(assimpLight.mAngleOuterCone);
			light.set_inner_cone_angle(assimpLight.mAngleInnerCone);
            _scene.setComponent(entity, light);
        }
        else if (assimpLight.mType == aiLightSource_AMBIENT)
        {
			protobuf::AmbientLight light;
            intensity = AssimpUtils::getIntensity(assimpLight.mColorAmbient);
            color = AssimpUtils::convert(assimpLight.mColorAmbient * (1.F / intensity));
            pbColor = protobuf::convert(color);
            light.set_intensity(intensity);
            *light.mutable_color() = pbColor;
            _scene.setComponent(entity, light);
        }

        TransformDefinition trans;
        TransformDefinitionWrapper{ trans }
            .setParent(entity)
            .setName(AssimpUtils::getString(assimpLight.mName))
            .setLocalMatrix(mat);

        entity = _scene.createEntity();
        _scene.setComponent(entity, trans);
    }

    std::string AssimpSceneDefinitionConverter::getTexture(const aiMaterial& assimpMat, aiTextureType type, unsigned int index) noexcept
    {
        aiString aiPath{};
        if (assimpMat.GetTexture(type, index, &aiPath) != AI_SUCCESS)
        {
            return {};
        }
        std::string path{ aiPath.C_Str() };
        loadTexture(path);
        return path;
    }

    bool AssimpSceneDefinitionConverter::loadTexture(const std::string& path) noexcept
    {
        if (_texturePaths.contains(path))
        {
            return true;
        }

        TextureSource texSrc;
        auto assimpTex = _assimpScene.GetEmbeddedTexture(path.c_str());
        if (assimpTex)
        {
            size_t size = 0;
            if (assimpTex->mHeight == 0)
            {
                // compressed;
                size = assimpTex->mWidth;
            }
            else
            {
                size = static_cast<size_t>(assimpTex->mWidth * assimpTex->mHeight * 4);
            }
            auto encoding = Image::readEncoding(assimpTex->achFormatHint);
            if (encoding == ImageEncoding::Count)
            {
                encoding = Image::getEncodingForPath(path);
            }
            DataView data{ assimpTex->pcData, size };
            auto name = AssimpUtils::getString(assimpTex->mFilename);
            if (name.empty())
            {
                name = path;
            }
            texSrc.set_name(name);
            auto loadResult = TextureSourceWrapper{ texSrc }.loadData(data, encoding);
            if (!loadResult)
            {
                return false;
            }
        }
        else if (_texLoader)
        {
            std::filesystem::path fsPath{ path };
            if (fsPath.is_relative())
            {
                fsPath = _basePath / fsPath;
            }
            auto result = (*_texLoader)(fsPath.string());
            if (!result)
            {
                return false;
            }
            texSrc = *result.value();
        }
        else
        {
            return false;
        }
        texSrc.set_flags(_config.texture_flags());
        _texturePaths.insert(path);
		_scene.addAsset(path, texSrc);
        return true;
    }

    const std::vector<AssimpSceneDefinitionConverter::AssimpMaterialTexture> AssimpSceneDefinitionConverter::_materialTextures =
    {        
        { AI_MATKEY_BASE_COLOR_TEXTURE, Material::TextureDefinition::BaseColor },
        { aiTextureType_DIFFUSE, 0, Material::TextureDefinition::BaseColor },
        { aiTextureType_SPECULAR, 0, Material::TextureDefinition::Specular },
        { AI_MATKEY_METALLIC_TEXTURE, Material::TextureDefinition::MetallicRoughness },
        { AI_MATKEY_GLTF_PBRMETALLICROUGHNESS_METALLICROUGHNESS_TEXTURE, Material::TextureDefinition::MetallicRoughness },
        { aiTextureType_NORMALS, 0, Material::TextureDefinition::Normal },
        { aiTextureType_AMBIENT_OCCLUSION, 0, Material::TextureDefinition::Occlusion },
        { aiTextureType_LIGHTMAP, 0, Material::TextureDefinition::Occlusion },
        { aiTextureType_EMISSIVE, 0, Material::TextureDefinition::Emissive },
    };

    void AssimpSceneDefinitionConverter::updateMaterial(MaterialDefinition& matDef, const aiMaterial& assimpMat) noexcept
    {
        matDef.set_name(AssimpUtils::getString(assimpMat.GetName()));

        *matDef.mutable_program() = _config.program();
        for (auto& define : _config.program_defines())
        {
			auto itr = std::find(matDef.program_defines().begin(), matDef.program_defines().end(), define);
            if (itr == matDef.program_defines().end())
            {
                *matDef.mutable_program_defines()->Add() = define;
            }
        }

        auto& textures = *matDef.mutable_textures();
        for (auto& elm : _materialTextures)
        {
            auto texPath = getTexture(assimpMat, elm.assimpType, elm.assimpIndex);
            if (!texPath.empty())
            {
                auto& matTex = *textures.Add();
                matTex.set_type(elm.darmokType);
				matTex.set_texture_path(texPath);
            }
        }

		auto itr = std::find_if(textures.begin(), textures.end(), [](auto& tex)
		{
			return tex.type() == Material::TextureDefinition::BaseColor;
		});

        if (itr == textures.end() && !_config.default_texture_path().empty())
        {
            auto texPath = _config.default_texture_path();
            if (loadTexture(texPath))
            {
				auto& matTex = *textures.Add();
				matTex.set_type(Material::TextureDefinition::BaseColor);
				matTex.set_texture_path(texPath);
            }
        }

        // TODO: convert aiTextureType_METALNESS + aiTextureType_DIFFUSE_ROUGHNESS
        // TODO: also other conversions from FBX

		bool twoSided = false;
        if (assimpMat.Get(AI_MATKEY_TWOSIDED, twoSided))
        {
			matDef.set_twosided(twoSided);
        }

        aiColor4D baseColor;
        if (assimpMat.Get(AI_MATKEY_BASE_COLOR, baseColor) == AI_SUCCESS)
        {
            *matDef.mutable_base_color() = protobuf::convert(AssimpUtils::convert(baseColor));
        }
        else if (assimpMat.Get(AI_MATKEY_COLOR_DIFFUSE, baseColor) == AI_SUCCESS)
        {
            *matDef.mutable_base_color() = protobuf::convert(AssimpUtils::convert(baseColor));
        }
        aiColor3D specularColor;
        if (assimpMat.Get(AI_MATKEY_COLOR_SPECULAR, specularColor) == AI_SUCCESS)
        {
            *matDef.mutable_specular_color() = protobuf::convert(AssimpUtils::convert(specularColor));
        }
        ai_real v = 0;
        if (assimpMat.Get(AI_MATKEY_METALLIC_FACTOR, v) == AI_SUCCESS)
        {
            matDef.set_metallic_factor(glm::clamp(v, 0.0f, 1.0f));
        }
        if (assimpMat.Get(AI_MATKEY_SHININESS, v) == AI_SUCCESS)
        {
            matDef.set_shininess(v);
        }
        if (assimpMat.Get(AI_MATKEY_ROUGHNESS_FACTOR, v) == AI_SUCCESS)
        {
            matDef.set_roughness_factor(glm::clamp(v, 0.0f, 1.0f));
        }
        if (assimpMat.Get(AI_MATKEY_GLTF_TEXTURE_SCALE(aiTextureType_NORMALS, 0), v) == AI_SUCCESS)
        {
            matDef.set_normal_scale(v);
        }
        if (assimpMat.Get(AI_MATKEY_GLTF_TEXTURE_STRENGTH(aiTextureType_LIGHTMAP, 0), v) == AI_SUCCESS)
        {
            matDef.set_occlusion_strength(glm::clamp(v, 0.0f, 1.0f));
        }
        aiColor3D emissiveColor;
        if (assimpMat.Get(AI_MATKEY_COLOR_EMISSIVE, emissiveColor) == AI_SUCCESS)
        {
            *matDef.mutable_emissive_color() = protobuf::convert(AssimpUtils::convert(emissiveColor));
        }

        if (_config.has_opacity())
        {
            matDef.set_opacity_type(_config.opacity());
        }
        else
        {
            aiString aiAlphaMode;
            if (assimpMat.Get(AI_MATKEY_GLTF_ALPHAMODE, aiAlphaMode) == AI_SUCCESS)
            {
                std::string alphaMode = aiAlphaMode.C_Str();
                if (alphaMode == "OPAQUE")
                {
                    matDef.set_opacity_type(Material::Definition::Opaque);
                }
                else if (alphaMode == "MASK")
                {
                    matDef.set_opacity_type(Material::Definition::Mask);
                }
                else
                {
                    matDef.set_opacity_type(Material::Definition::Transparent);
                }
            }
            else
            {
                int blendMode = aiBlendMode_Default;
                if (assimpMat.Get(AI_MATKEY_BLEND_FUNC, blendMode) == AI_SUCCESS)
                {
                    switch (blendMode)
                    {
                    case aiBlendMode_Additive:
                        matDef.set_opacity_type(Material::Definition::Transparent);
                        break;
                    case aiBlendMode_Default:
                        matDef.set_opacity_type(Material::Definition::Opaque);
                        break;
                    }
                }
            }
        }
    }

    expected<void, std::string> AssimpSceneDefinitionConverter::updateMesh(MeshSource& meshSrc, const aiMesh& assimpMesh) noexcept
    {
        const std::string name = AssimpUtils::getString(assimpMesh.mName);
        auto skip = false;
        for (auto& regex : _skipMeshes)
        {
            if (std::regex_match(name, regex))
            {
                skip = true;
                break;
            }
        }
        if (skip)
        {
            return {};
        }

        *meshSrc.mutable_program() = _config.program();

        AssimpMeshSourceConverter converter{ assimpMesh, *meshSrc.mutable_data() };
        auto convertResult = converter();
        if(!convertResult)
        {
            return unexpected{ convertResult.error() };
		}
		
        return {};
    }

    void AssimpSceneDefinitionConverter::updateArmature(ArmatureDefinition& armDef, const aiMesh& assimpMesh) noexcept
    {
        AssimpArmatureDefinitionConverter convert{ assimpMesh, armDef };
		(void)convert();
    }
    
    expected<std::string, std::string> AssimpSceneDefinitionConverter::getMesh(int index) noexcept
    {
        if (index < 0 || index >= _assimpScene.mNumMeshes)
        {
            return {};
        }
        const aiMesh* assimpMesh = _assimpScene.mMeshes[index];
        auto itr = _meshPaths.find(assimpMesh);
        if (itr != _meshPaths.end())
        {
            return itr->second;
        }
        MeshSource meshSrc;
        auto result = updateMesh(meshSrc, *assimpMesh);
        if(!result)
        {
            return unexpected{ result.error() };
		}
        auto path = "mesh_" + std::to_string(index);
        if (meshSrc.name().empty())
        {
            meshSrc.set_name(path);
        }
        _meshPaths.emplace(assimpMesh, path);
		_scene.addAsset(path, meshSrc);
        return path;
    }

    std::string AssimpSceneDefinitionConverter::getArmature(int index) noexcept
    {
        if (index < 0 || index >= _assimpScene.mNumMeshes)
        {
            return {};
        }
        const aiMesh* assimpMesh = _assimpScene.mMeshes[index];
        auto itr = _armaturePaths.find(assimpMesh);
        if (itr != _armaturePaths.end())
        {
            return itr->second;
        }
        ArmatureDefinition armDef;
        updateArmature(armDef, *assimpMesh);
        if (armDef.joints_size() == 0)
        {
            return {};
        }
        auto path = "armature_" + std::to_string(index);
        if (armDef.name().empty())
        {
            armDef.set_name(path);
        }
        _armaturePaths.emplace(assimpMesh, path);
        _scene.addAsset(path, armDef);
        return path;
    }

    std::string AssimpSceneDefinitionConverter::getMaterial(int index) noexcept
    {
        if(index < 0 || index >= _assimpScene.mNumMaterials)
        {
            return {};
		}
		const aiMaterial* assimpMat = _assimpScene.mMaterials[index];
        auto itr = _materialPaths.find(assimpMat);
        if (itr != _materialPaths.end())
        {
            return itr->second;
        }
        MaterialDefinition matDef;
        updateMaterial(matDef, *assimpMat);
        auto path = "material_" + std::to_string(index);
        if(matDef.name().empty())
        {
            matDef.set_name(path);
		}
        _materialPaths.emplace(assimpMat, path);
		_scene.addAsset(path, matDef);
        return path;
    }

    AssimpSceneDefinitionLoader::AssimpSceneDefinitionLoader(IDataLoader& dataLoader, bx::AllocatorI& allocator, OptionalRef<ITextureSourceLoader> texLoader) noexcept
        : _impl{ std::make_unique<AssimpSceneDefinitionLoaderImpl>(dataLoader, allocator, texLoader) }
    {
    }

    AssimpSceneDefinitionLoader::~AssimpSceneDefinitionLoader() noexcept = default;

    AssimpSceneDefinitionLoader& AssimpSceneDefinitionLoader::setConfig(const Config& config) noexcept
    {
        _impl->setConfig(config);
        return *this;
    }

    bool AssimpSceneDefinitionLoader::supports(const std::filesystem::path& path) const noexcept
    {
        return _impl->supports(path);
    }

    AssimpSceneDefinitionLoader::Result AssimpSceneDefinitionLoader::operator()(std::filesystem::path path)noexcept
    {
        return (*_impl)(path);
    }

    AssimpSceneFileImporterImpl::AssimpSceneFileImporterImpl(bx::AllocatorI& alloc)
        : _dataLoader{ alloc }
        , _texLoader{ _dataLoader }
        , _alloc{ alloc }
        , _progLoader{ _dataLoader }
    {
    }

    void AssimpSceneFileImporterImpl::setLogOutput(OptionalRef<std::ostream> log) noexcept
    {
        _defaultCompilerConfig.progCompiler.log = log;
    }

    void AssimpSceneFileImporterImpl::setShadercPath(const std::filesystem::path& path) noexcept
    {
        _defaultCompilerConfig.progCompiler.shadercPath = path;
    }

    void AssimpSceneFileImporterImpl::addIncludePath(const std::filesystem::path& path) noexcept
    {
        _defaultCompilerConfig.progCompiler.includePaths.insert(path);
    }

    void AssimpSceneFileImporterImpl::loadConfig(const nlohmann::ordered_json& json, const std::filesystem::path& basePath, AssimpConfig& config)
    {
        auto itr = json.find("programPath");
        auto& progRef = *config.mutable_program();
        if (itr != json.end())
        {
            progRef.set_path(itr->get<std::string>());
        }
        itr = json.find("program");
        if (itr != json.end())
        {
            auto val = itr->get<std::string>();
            StandardProgramLoader::Type standard;
            if (Program::Standard::Type_Parse(val, &standard))
            {
                progRef.set_standard(standard);
            }
            else
            {
                progRef.set_path(val);
            }
        }
        itr = json.find("programDefines");
        if (itr != json.end())
        {
            for (auto& elm : *itr)
            {
                config.add_program_defines(elm.get<std::string>());
            }
        }
        itr = json.find("defaultTexture");
        if (itr != json.end())
        {
            config.set_default_texture_path(itr->get<std::string>());
        }
        itr = json.find("rootMesh");
        if (itr != json.end())
        {
            auto val = itr->get<std::string>();
            config.set_root_mesh_regex(StringUtils::globToRegex(val));
        }
        itr = json.find("opacity");
        if (itr != json.end())
        {
            auto val = itr->get<std::string>();
            Material::OpacityType opacity;
            if (Material::Definition::OpacityType_Parse(val, &opacity))
            {
                config.set_opacity(opacity);
            }
        }
        auto addRegexes = [](auto& repeated, const auto& json)
        {
            if (json.is_array())
            {
                for (auto& elm : json)
                {
                    repeated.Add(StringUtils::globToRegex(std::string{elm}));
                }
            }
            else
            {
                repeated.Add(StringUtils::globToRegex(std::string{json}));
            }
        };
        itr = json.find("skipMeshes");
		if (itr != json.end())
		{
			addRegexes(*config.mutable_skip_meshes_regex(), *itr);

		}
        itr = json.find("skipNodes");
        if (itr != json.end())
        {
            addRegexes(*config.mutable_skip_nodes_regex(), *itr);
        }
        itr = json.find("embedTextures");
        if (itr != json.end())
        {
            config.set_embed_textures(*itr);
        }

        config.set_compile(true);
        itr = json.find("programCompilerConfig");
        if (itr != json.end())
        {
            _compilerConfig->progCompiler.read(*itr, basePath);
        }
        itr = json.find("compile");
        if (itr != json.end())
        {
            config.set_compile(*itr);
        }
        itr = json.find("textureFlags");
        if (itr != json.end())
        {
            config.set_texture_flags(Texture::readFlags(*itr));
        }
        itr = json.find("shadowType");
        if (itr != json.end())
        {
            auto val = itr->get<std::string>();
            static const std::string suffix = "Shadow";
            if (!StringUtils::endsWith(val, suffix))
            {
                val += suffix;
            }
            protobuf::Light::ShadowType shadowType;
            if(protobuf::Light::ShadowType_Parse(val, &shadowType))
            {
                config.set_shadow_type(shadowType);
            }
        }
    }

    expected<protobuf::VertexLayout, std::string> AssimpSceneFileImporterImpl::loadVertexLayout(const nlohmann::ordered_json& json)
    {
        protobuf::VertexLayout layout;
        expected<void, std::string> result;
        if (json.is_string())
        {
			result = protobuf::read(layout, json.get<std::filesystem::path>());
        }
        else
        {
            result = VertexLayoutWrapper{ layout }.read(json);
        }
        if (!result)
        {
            return unexpected(result.error());
        }
        return layout;
    }

    expected<AssimpSceneFileImporterImpl::Effect, std::string> AssimpSceneFileImporterImpl::prepare(const Input& input) noexcept
    {
        Effect effect;
        if (input.config.is_null())
        {
            return effect;
        }
        if (!_assimpLoader.supports(input.path))
        {
            return effect;
        }
        _compilerConfig = _defaultCompilerConfig;

        auto& config = _currentConfig.emplace();
        nlohmann::json configJson = input.config;
        if (!input.dirConfig.empty())
        {
            configJson.update(input.dirConfig);
        }
        loadConfig(configJson, input.basePath, config);

        std::filesystem::path outputPath;
        auto itr = configJson.find("outputPath");
        if (itr != configJson.end())
        {
            outputPath = itr->get<std::filesystem::path>();
        }
        itr = configJson.find("outputFormat");
        if (itr != configJson.end())
        {
            std::string val{ *itr };
            _outputFormat = protobuf::getFormat(val).value();
        }
        else if (!outputPath.empty())
        {
<<<<<<< HEAD
            _outputFormat = protobuf::getFormat(outputPath);
=======
            _outputFormat = protobuf::getPathFormat(_outputPath);
>>>>>>> ae2d8d6d
        }

        AssimpLoader::Config sceneConfig;
        {
            auto itr = input.config.find("format");
            if (itr != input.config.end())
            {
                sceneConfig.format = *itr;
            }
            itr = input.config.find("loadPath");
            if (itr != input.config.end())
            {
                sceneConfig.basePath = *itr;
            }
        }
        auto result = _assimpLoader.loadFromFile(input.path, sceneConfig);
        if (!result)
        {
            return unexpected{ result.error() };
        }
        _currentScene = *result;
        if (_currentScene == nullptr)
        {
            return unexpected{ "empty scene" };
        }

        if (outputPath.empty())
        {
            const std::string stem = input.path.stem().string();
            outputPath = stem + std::string{ protobuf::getExtension(_outputFormat) };
        }
        auto basePath = input.getRelativePath().parent_path();
        auto binary = _outputFormat == protobuf::Format::Binary;
        effect.outputs.emplace_back(basePath / outputPath, binary);

        if (_currentConfig->embed_textures())
        {
            for (auto& depPath : AssimpSceneDefinitionConverter::getDependencies(*_currentScene))
            {
                effect.dependencies.insert(basePath / depPath);
            }
        }
        if (_currentConfig->program().has_path())
        {
            effect.dependencies.insert(basePath / _currentConfig->program().path());
        }
        return effect;
    }

    expected<void, std::string> AssimpSceneFileImporterImpl::operator()(const Input& input, ImportConfig& config) noexcept
    {
        if (!_currentConfig)
        {
            return unexpected{ "missing config" };
        }
        Definition def;
        auto basePath = input.getRelativePath().parent_path();
        OptionalRef<ITextureSourceLoader> texLoader = _texLoader;
        if (!_currentConfig->embed_textures())
        {
            texLoader = nullptr;
        }
        _dataLoader.addBasePath(input.basePath);
        try
        {
            AssimpSceneDefinitionConverter converter{ *_currentScene, def, basePath, *_currentConfig, _alloc, texLoader };
            converter.setConfig(input.config);
            auto convertResult = converter();
            if (!convertResult)
            {
                return unexpected{ "failed to convert scene: " + convertResult.error() };
            }
            if (_currentConfig->compile())
            {
                if (!_compilerConfig)
                {
                    return unexpected{ "compiler config missing" };
                }
                SceneDefinitionCompiler compiler{ *_compilerConfig, _progLoader };
                auto compileResult = compiler(def);
                if (!compileResult)
                {
                    return unexpected{ "failed to compile scene: " + compileResult.error() };
                }
            }
        }
        catch (const std::exception& ex)
        {
            _dataLoader.removeBasePath(input.basePath);
            return unexpected{ ex.what() };
        }
        _dataLoader.removeBasePath(input.basePath);

        for (auto& out : config.outputStreams)
        {
            if (!out)
            {
                continue;
            }
            auto writeResult = protobuf::write(def, *out, _outputFormat);
            if (!writeResult)
            {
                return unexpected{ "failed to write output: " + writeResult.error() };
            }
        }

        return {};
    }

    const std::string& AssimpSceneFileImporterImpl::getName() const noexcept
    {
        static const std::string name{ "scene" };
        return name;
    }

    AssimpSceneFileImporter::AssimpSceneFileImporter(bx::AllocatorI& alloc)
        : _impl{ std::make_unique<AssimpSceneFileImporterImpl>(alloc) }
    {
    }

    AssimpSceneFileImporter::~AssimpSceneFileImporter() = default;

    const std::string& AssimpSceneFileImporter::getName() const noexcept
    {
        return _impl->getName();
    }

    expected<AssimpSceneFileImporter::Effect, std::string> AssimpSceneFileImporter::prepare(const Input& input) noexcept
    {
        return _impl->prepare(input);
    }

    expected<void, std::string> AssimpSceneFileImporter::operator()(const Input& input, Config& config) noexcept
    {
        return (*_impl)(input, config);
    }

    AssimpSceneFileImporter& AssimpSceneFileImporter::setShadercPath(const std::filesystem::path& path) noexcept
    {
        _impl->setShadercPath(path);
        return *this;
    }

    AssimpSceneFileImporter& AssimpSceneFileImporter::addIncludePath(const std::filesystem::path& path) noexcept
    {
        _impl->addIncludePath(path);
        return *this;
    }

}<|MERGE_RESOLUTION|>--- conflicted
+++ resolved
@@ -997,11 +997,7 @@
         }
         else if (!outputPath.empty())
         {
-<<<<<<< HEAD
-            _outputFormat = protobuf::getFormat(outputPath);
-=======
-            _outputFormat = protobuf::getPathFormat(_outputPath);
->>>>>>> ae2d8d6d
+            _outputFormat = protobuf::getPathFormat(outputPath);
         }
 
         AssimpLoader::Config sceneConfig;
